--- conflicted
+++ resolved
@@ -3,11 +3,8 @@
 pub const NUMBER_OF_CORRECT_NODES: usize = NUMBER_OF_NODES - NUMBER_OF_BYZANTINE_NODES;
 pub const QUORUM: usize = NUMBER_OF_BYZANTINE_NODES * 2 + 1;
 //pub const QUORUM: usize = 2;
-<<<<<<< HEAD
-=======
 pub const SEMI_QUORUM: usize = NUMBER_OF_BYZANTINE_NODES + 1;
 //pub const SEMI_QUORUM: usize = 1;
->>>>>>> 0ab752f9
 pub const ROUND_TIMER: usize = 0;
 pub const VOTE_DELAY: usize = 2000;
 pub const NUMBER_OF_TXS: usize = 10;